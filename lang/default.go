--- conflicted
+++ resolved
@@ -189,13 +189,10 @@
 			"unique.element":                     "The :field element value has already been taken.",
 			"exists":                             "The :field does not exist.",
 			"exists.element":                     "The :field element value does not exist.",
-<<<<<<< HEAD
 			"keysin":                             "The :field keys must be one of the following: :values.",
 			"keysin.element":                     "The :field elements keys must be one of the following: :values.",
-=======
 			"doesnt_end_with":                    "The :field must not end with any of the following values: :values.",
 			"doesnt_end_with.element":            "The :field elements must not end with any of the following values: :values.",
->>>>>>> 0b29c561
 		},
 		fields: map[string]string{
 			"":        "body",
